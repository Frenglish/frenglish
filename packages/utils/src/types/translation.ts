--- conflicted
+++ resolved
@@ -26,12 +26,8 @@
     QUEUED = 'QUEUED',
     PROCESSING = 'PROCESSING',
     COMPLETED = 'COMPLETED',
-<<<<<<< HEAD
-    SKIPPED = 'SKIPPED'
-=======
     SKIPPED = 'SKIPPED',
     OVER_HARD_LIMIT = 'OVER_HARD_LIMIT'
->>>>>>> ec15257b
 }
 
 /**
